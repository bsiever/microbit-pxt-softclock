--- conflicted
+++ resolved
@@ -1,8 +1,5 @@
 # microbit-pxt-softclock
 
-<<<<<<< HEAD
-# Test
-=======
 ## Setting the Time 
 
 There are three approaches to setting the time:
@@ -24,11 +21,6 @@
 Setting the date can be left out if there's no need to keep track of the date. 
 
 Once you're ready to program the micro:bit select a time that is approximately 1 minute in  the future.  Program the micro:bit and then watch the time carefully until about 2 seconds before the time that was programmed.  Push the reset button on the back of the micro:bit, which will cause it to restart.  The micro:bit takes about 2 seconds to start, which will set the clock to the desired time at almost exactly that time.
-
-
-
->>>>>>> d677bb56
-
 
 ## TODO
 
