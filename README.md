# microbit-pxt-softclock

## Setting the Time 

There are three approaches to setting the time:

1. Synchronize at startup 
2. Time advancing / rewinding 
3. Digits count up / count down 

Using a reasonable "startup value" as described in [Synchronize at startup](#synchronize-at-startup) will make the last two approaches easier.

### Synchronize at startup

Synchronizing the time at startup is the easiest approach, but it requires re-programming the micro:bit everytime the time needs to be set (like whenever it is restarted).  The `startup` will include blocks to set the time, like:

```blocks
timeAndDate.setDate(1, 20, 2020)
timeAndDate.set24HourTime(13, 30, 0)
```
Setting the date can be left out if there's no need to keep track of the date. 

Once you're ready to program the micro:bit select a time that is approximately 1 minute in  the future.  Program the micro:bit and then watch the time carefully until about 2 seconds before the time that was programmed.  Push the reset button on the back of the micro:bit, which will cause it to restart.  The micro:bit takes about 2 seconds to start, which will set the clock to the desired time at almost exactly that time.

<<<<<<< HEAD
### Time advancing / rewinding 

This is the approach used by mechanical clocks, where time is
 set by moving the hour hand forward (or, possibly, backwards). 
  This is  a tedious way to set dates and should probably only be used for adjusting the time. 
  
For example, the time could be set by advancing or backing it up one minute at a time using the A and B buttons:

```blocks
input.onButtonPressed(Button.A, function () {
    timeAndDate.advanceBy(1, timeAndDate.TimeUnit.Minutes)
})
input.onButtonPressed(Button.B, function () {
    timeAndDate.advanceBy(-1, timeAndDate.TimeUnit.Minutes)
})
```

### Digits count up / count down 

This approach should be done on each digits of the time (minutes, hours, and if the date is important too, day, month, and year)

Here's an example that focuses on just the minutes:

```blocks
input.onButtonPressed(Button.B, function () {
    timeAndDate.numericTime(function (hour, minute, second, weekday, day, month, year, dayOfYear) {
        timeAndDate.set24HourTime(hour, minute + -1, second)
    })
})
input.onButtonPressed(Button.A, function () {
    timeAndDate.numericTime(function (hour, minute, second, weekday, day, month, year, dayOfYear) {
        timeAndDate.set24HourTime(hour, minute + 1, second)
    })
})
```

Since the time setting blocks use modular arithmetic, adding and subtracting to the prior value will 
"roll over" in the expected way (and will not impact the hours, like the adding approach would)


=======
>>>>>>> 2bf8961e
## TODO

- [ ] Add a reference for your blocks here
- [X] Add "icon.png" image (300x200) in the root folder
- [X] Add "- beta" to the GitHub project description if you are still iterating it.
- [ ] Turn on your automated build on https://travis-ci.org
- [ ] Use "pxt bump" to create a tagged release on GitHub
- [X] On GitHub, create a new file named LICENSE. Select the MIT License template.
- [ ] Get your package reviewed and approved https://makecode.microbit.org/extensions/approval

Read more at https://makecode.microbit.org/extensions

## Supported targets

* for PXT/microbit
(The metadata above is needed for package search.)



## Misc Links & References

FontAwesome Icon: https://iconify.design/icon-sets/fa/ 
SparkFun's Guide: https://learn.sparkfun.com/tutorials/how-to-create-a-makecode-package-for-microbit/all

<script src="https://makecode.com/gh-pages-embed.js"></script><script>makeCodeRender("{{ site.makecode.home_url }}", "{{ site.github.owner_name }}/{{ site.github.repository_name }}");</script><|MERGE_RESOLUTION|>--- conflicted
+++ resolved
@@ -22,7 +22,6 @@
 
 Once you're ready to program the micro:bit select a time that is approximately 1 minute in  the future.  Program the micro:bit and then watch the time carefully until about 2 seconds before the time that was programmed.  Push the reset button on the back of the micro:bit, which will cause it to restart.  The micro:bit takes about 2 seconds to start, which will set the clock to the desired time at almost exactly that time.
 
-<<<<<<< HEAD
 ### Time advancing / rewinding 
 
 This is the approach used by mechanical clocks, where time is
@@ -62,9 +61,6 @@
 Since the time setting blocks use modular arithmetic, adding and subtracting to the prior value will 
 "roll over" in the expected way (and will not impact the hours, like the adding approach would)
 
-
-=======
->>>>>>> 2bf8961e
 ## TODO
 
 - [ ] Add a reference for your blocks here
