/**
 * Provides a software based running clock for the time and date for the micro:bit. 
 * The micro:bit doesn't have a true real-time clock.  In order to minimize power consumption, this relies on an imprecise clock.
 * The margin of error is +/- 22 seconds per 24-hour period and will vary from micro:bit to micro:bit and based on temperature.
 *
 * @author Bill Siever
 */
//% color="#AA278D"  icon="\uf017"
namespace timeAndDate {

    /* 
        This ensures that "time" is checked periodically and event handlers are called.  
    */
    basic.forever(function () {
        const cpuTime = cpuTimeInSeconds()
        const t = timeFor(cpuTime)
        if (lastUpdateMinute != t.minute) {
            // New minute
            if (minuteChangeHandler)
                minuteChangeHandler()
            lastUpdateMinute = t.minute
        }
        if (lastUpdateHour != t.hour) {
            // New hour
            if (hourChangeHandler)
                hourChangeHandler()
            lastUpdateHour = t.hour
        }
        if (lastUpdateDay != t.day) {
            // New day
            if (dayChangeHandler)
                dayChangeHandler()
            lastUpdateDay = t.day
        }
        basic.pause(2000)  // Only run about every 2 s
    })


    // ********* Enumerations for parameter types ************************


    export enum MornNight {
        //% block="am"
        AM,
        //% block="pm"
        PM
    }

    export enum TimeUnit {
        //% block="ms"
        Milliseconds,
        //% block="Seconds"
        Seconds,
        //% block="Minutes"
        Minutes,
        //% block="Hours"
        Hours,
        //% block="Days"
        Days
    }

    export enum TimeFormat {
        //% block="as H:MM.SS am / pm"
        HMMSSAMPM,
        //% block="as HH:MM 24-hr"
        HHMM24hr,
        //% block="as HH:MM.SS 24-hr"
        HHMMSS24hr,
        //% block="as H:MM"
        HMM,
        //% block="as H:MM am / pm"
        HMMAMPM,
    }

    export enum DateFormat {
        //% block="as Month/Day"
        MD,
        //% block="as Month/Day/Year"
        MDYYYY,
        //% block="as YEAR-MONTH-DAY"
        YYYY_MM_DD
    }

    type Month = uint8   // 1-12 Month of year
    type Day = uint8     // 1-31 / Day of month
    type Year = uint16 // Assumed to be 2020-2299
    type Hour = uint8  // 0-23 / 24-hour format  
    type Minute = uint8 // 0-59 
    type Second = uint8 // 0-59
    type DayOfYear = uint16 // 1-366
<<<<<<< HEAD

    type SecondsCount = uint32 // Seconds since start of start year

=======
    type SecondsCount = uint32 // Seconds since start of start year
>>>>>>> 6dc6b16e
    type Weekday = uint8 // Weekday code. 0=Sunday, 1=Monday, etc.

    interface DateTime {
        month: Month   // 1-12 Month of year
        day: Day   // 1-31 / Day of month
        year: Year  // Assumed to be 2020 or later
        hour: Hour   // 0-23 / 24-hour format  
        minute: Minute   // 0-59 
        second: Second   // 0-59
        dayOfYear: DayOfYear  // 1-366
    }

    interface MonthDay {
        month: Month   // 1-12 Month of year
        day: Day   // 1-31 / Day of month
    }

    // ********* State Variables ************************

    // State variables to manage time 
    let startYear: Year = 0
    let timeToSetpoint: SecondsCount = 0
    let cpuTimeAtSetpoint: SecondsCount = 0

    /*    
    Time is all relative to the "start year" that is set by setDate() as follows:

      Start year          Time Date/Time set        CurrentCPUTime
      |                   | (in s)                  | (in s)
      V                   V                         V
      |-------------------+-------------------------|
                          ^
                          |
                          Known dd/mm/yy hh:mm,.s
                          AND cpuTimeAtSetpoint (in s)
       |------------------|-------------------------|
          timeToSetpoint          deltaTime
          (in s)                  ( in s)
    
        setDate sets the startYear and updates timeToSetpoint and cpuTimeAtSetpoint 
        setTime methods update just timeToSetpoint and cpuTimeAtSetpoint
     */

    // State for event handlers 
    let lastUpdateMinute: Minute = 100   // Set to invalid values
    let lastUpdateHour: Hour = 100
    let lastUpdateDay: Day = 100
    let minuteChangeHandler: Action = null
    let hourChangeHandler: Action = null
    let dayChangeHandler: Action = null


    // Cummulative Days of Year (cdoy): Table of month (1-based indices) to cummulative completed days prior to month
    const cdoy: DayOfYear[] = [0, 0, 31, 59, 90, 120, 151, 181, 212, 243, 273, 304, 334, 365]

    // ********* Time Calculation / Management ************************


    function isLeapYear(y: Year): boolean {
        // The /400 and /100 rules don't come into play until 2400 and 2300.  We can ignore them here
        // return (y % 400 == 0 || (y % 100 != 0 && y % 4 == 0))
        return y % 4 == 0
    }

    function dateToDayOfYear(m: Month, d: Day, y: Year) {
        // Assumes a valid date
        let dayOfYear = cdoy[m] + d
        // Handle after Feb in leap years:
        if (m > 2 && isLeapYear(y)) {
            dayOfYear += 1
        }
        return dayOfYear
    }

    // Returns a DateTime with just Month/Year (others 0)
    function dayOfYearToMonthAndDay(d: DayOfYear, y: Year): MonthDay {
        // If it's after Feb in a leap year, adjust
        if (isLeapYear(y)) {
            if (d == 60) {
                return { month: 2, day: 29 }
            } else if (d > 60) {
                d -= 1  // Adjust for leap day
            }
        }
        for (let i = 1; i < cdoy.length; i++) {  // Adjust for 1- based index
            // If the day lands in (not through) this month, return it
            if (d <= cdoy[i + 1]) {
                return { month: i, day: d - cdoy[i] }

            }
        }
        return { month: -1, day: -1 }
    }

    function secondsSoFarForYear(m: Month, d: Day, y: Year, hh: Hour, mm: Minute, ss: Second): SecondsCount {
        // ((((Complete Days * 24hrs/ day)+complete hours)*60min/ hr)+complete minutes)* 60s/ min + complete seconds
        return (((dateToDayOfYear(m, d, y) - 1) * 24 + hh) * 60 + mm) * 60 + ss
    }

    function timeFor(cpuTime: SecondsCount): DateTime {
        const deltaTime = cpuTime - cpuTimeAtSetpoint
        let sSinceStartOfYear = timeToSetpoint + deltaTime
        // Find elapsed years by counting up from start year and subtracting off complete years
        let y = startYear
        let leap = isLeapYear(y)
        while ((!leap && sSinceStartOfYear > 365 * 24 * 60 * 60) || (sSinceStartOfYear > 366 * 24 * 60 * 60)) {
            if (leap) {
                sSinceStartOfYear -= 366 * 24 * 60 * 60
            } else {
                sSinceStartOfYear -= 365 * 24 * 60 * 60
            }
            y += 1
            leap = isLeapYear(y)
        }

        // sSinceStartOfYear and leap are now for "y", not "year"
        // Find elapsed days
        const daysFromStartOfYear = Math.idiv(sSinceStartOfYear, (24 * 60 * 60)) + 1  // Offset for 1/1 being day 1
        const secondsSinceStartOfDay = sSinceStartOfYear % (24 * 60 * 60)

        // Find elapsed hours
        const hoursFromStartOfDay = Math.idiv(secondsSinceStartOfDay, (60 * 60))
        const secondsSinceStartOfHour = secondsSinceStartOfDay % (60 * 60)

        // Find elapsed minutes
        const minutesFromStartOfHour = Math.idiv(secondsSinceStartOfHour, (60))
        // Find elapsed seconds
        const secondsSinceStartOfMinute = secondsSinceStartOfHour % (60)

        // Convert days to dd/ mm
        const ddmm = dayOfYearToMonthAndDay(daysFromStartOfYear, y) // current year, y, not start year
        return { month: ddmm.month, day: ddmm.day, year: y, hour: hoursFromStartOfDay, minute: minutesFromStartOfHour, second: secondsSinceStartOfMinute, dayOfYear: daysFromStartOfYear }
    }

    //% shim=timeAndDate::cpuTimeInSeconds
    function cpuTimeInSeconds(): uint32 {
        return Math.idiv(input.runningTime(), 1000)
    }

    // ********* Misc. Utility Functions for formatting ************************
    function leftZeroPadTo(inp: number, digits: number) {
        let value = inp + ""
        while (value.length < digits) {
            value = "0" + value
        }
        return value
    }

<<<<<<< HEAD
    function dayOfWeek(m: Month, d: Day, y: Year): Weekday {
=======
    function dayOfWeek(m: Month, d: Day, y: Year): number {
>>>>>>> 6dc6b16e
        // f = k + [(13 * m - 1) / 5] + D + [D / 4] + [C / 4] - 2 * C.
        // Zeller's Rule from http://mathforum.org/dr.math/faq/faq.calendar.html

        let D = y % 100
        if (m < 3) {
            m += 10
            D -= 1
        } else {
            m -= 2
        }
        let C = Math.idiv(y, 100)
        // Use integer division
        let f = d + Math.floor((13 * m - 1) / 5) + D + Math.floor(D / 4) + Math.floor(C / 4) - 2 * C
        return f % 7
    }

    function fullTime(t: DateTime): string {
        return leftZeroPadTo(t.hour, 2) + ":" + leftZeroPadTo(t.minute, 2) + "." + leftZeroPadTo(t.second, 2)
    }

    function fullYear(t: DateTime): string {
        return leftZeroPadTo(t.year, 4) + "-" + leftZeroPadTo(t.month, 2) + "-" + leftZeroPadTo(t.day, 2)
    }




    // ********* Exposed blocks ************************


    /**
     * Set the time using 24-hour format. You can "Set" the clock either by:
     *     a) Programming the micro:bit by setting a date/time that will happen soon in the setup, then pressing the
     *        reset button on the back of the micro:bit approximately 2 seconds before that time.
     *        For example, program the micro:bit using 13:00 (1pm) in the setup.  Hit the reset button
     *        on the back of the micro:bit at 12:59.58 in order for it to start time keeping at 13:00.00
     *     b) Use the "advance time by" block in conjunction with events to allow the time to increase or decreast.
     *        For example, use the A and B buttons to add or subtract a minute.
     * @param hour the hour (0-23)
     * @param minute the minute (0-59)
     * @param second the second (0-59)
     */
    //% block="set time from 24-hour time |  %hour | : %minute | . %second"
    //% hour.min=0 hour.max=23 hour.defl=13
    //% minute.min=0 minute.max=59 minute.defl=30
    //% second.min=0 second.max=59 second.defl=0
    export function set24HourTime(hour: Hour, minute: Minute, second: Second) {
        hour = hour % 24
        minute = minute % 60
        second = second % 60
        const cpuTime = cpuTimeInSeconds()
        const t = timeFor(cpuTime)
        cpuTimeAtSetpoint = cpuTime
        timeToSetpoint = secondsSoFarForYear(t.month, t.day, t.year, hour, minute, second)
    }

    /**
     * Set the date
     * @param month the month 1-12
     * @param day the day of the month 1-31
     * @param the year 2020-2050
     */
    //% block="set date to | Month %month | / Day %day | / Year %year"
    //% month.min=1 month.max=12 month.defl=1
    //% day.min=1 day.max=31 day.defl=20
    //% year.min=2020 year.max=2050 year.defl=2020
    //% help=test
    export function setDate(month: Month, day: Day, year: Year) {
        month = month % 13
        day = day % 32
        const cpuTime = cpuTimeInSeconds()
        const t = timeFor(cpuTime)
        startYear = year
        cpuTimeAtSetpoint = cpuTime
        timeToSetpoint = secondsSoFarForYear(month, day, startYear, t.hour, t.minute, t.second)
    }

    /**
     * Set the time using am/pm format
     * @param hour the hour (1-12)
     * @param minute the minute (0-59)
     * @param second the second (0-59)
     * @param ampm morning or night
     */
    //% block="set time to |  %hour | : %minute | . %second | %ampm"
    //% hour.min=1 hour.max=12 hour.defl=11
    //% minute.min=0 minute.max=59 minute.defl=30
    //% second.min=0 second.max=59 second.defl=0
    //% inlineInputMode=inline
    export function setTime(hour: Hour, minute: Minute, second: Second, ampm: MornNight) {
        hour = hour % 13
        // Adjust to 24-hour time format
        if (ampm == MornNight.AM && hour == 12) {  // 12am -> 0 hundred hours
            hour = 0;
        } else if (hour < 12) {        // PMs other than 12 get shifted after 12:00 hours
            hour = hour + 12;
        }
        set24HourTime(hour, minute, second);
    }

    /**
     * Advance the time by the given amount (note: this could "roll-over" to other aspects of time/date).  Negative values will cause time to go backward.
     * @param amount the amount of time to add (or subtract if negative).  To avoid roll-over use withT ime and set time in with "+1"
     * @param unit the unit of time
     */
    //% block="advance time/date by | %amount | %unit "
    export function advanceBy(amount: number, unit: TimeUnit) {
        const units = [0, 1, 60 * 1, 60 * 60 * 1, 24 * 60 * 60 * 1]
        timeToSetpoint += amount * units[unit]
    }

    /**
     * Get all values of time as numbers.  This retrieves them all-at-once so they are consistent
     */
    //% block="current time as numbers $hour:$minute.$second on $weekday, $day/$month/$year, $dayOfYear" advanced=true
    //% draggableParameters=variable
    //% handlerStatement=1
    export function numericTime(handler: (hour: Hour, minute: Minute, second: Second, weekday: Weekday, day: Day, month: Month, year: Year, dayOfYear: DayOfYear) => void) {
        const cpuTime = cpuTimeInSeconds()
        const t = timeFor(cpuTime)
        handler(t.hour, t.minute, t.second, dayOfWeek(t.month, t.day, t.year), t.day, t.month, t.year, t.dayOfYear)
    }

    /**
     * Current time as a string in the specified format
     * @param format the format to use
     */
    //% block="current time $format"
    export function time(format: TimeFormat): string {
        const cpuTime = cpuTimeInSeconds()
        const t = timeFor(cpuTime)

        // Handle 24-hour format with helper
        if (format == TimeFormat.HHMMSS24hr)
            return fullTime(t)

        // Format minutes for all remaining formats
        let minute = leftZeroPadTo(t.minute, 2)

        // Simpler military format
        if (format == TimeFormat.HHMM24hr)
            return leftZeroPadTo(t.hour, 2) + ":" + minute

        // Data for all other formats
        // Compute strings for other formats
        let hour = null
        let ap = t.hour < 12 ? "am" : "pm"
        if (t.hour == 0) {
            hour = "12:"  // am
        } else if (t.hour > 12) {
            hour = (t.hour - 12) + ":"
        } else {
            hour = (t.hour) + ":"
        }

        // Compose them appropriately
        switch (format) {
            case TimeFormat.HMMSSAMPM:
                return hour + minute + "." + leftZeroPadTo(t.second, 2) + ap

            case TimeFormat.HMMAMPM:
                return hour + minute + ap

            case TimeFormat.HMM:
                return hour + minute
        }
        return ""
    }

    /**
     * Current date as a string in the specified format
     * @param format the format to use
     */
    //% block="current date formatted $format"
    export function date(format: DateFormat): string {
        const cpuTime = cpuTimeInSeconds()
        const t = timeFor(cpuTime)
        switch (format) {
            case DateFormat.MD:
                return t.month + "/" + t.day
                break
            case DateFormat.MDYYYY:
                return t.month + "/" + t.day + "/" + t.year
                break
            case DateFormat.YYYY_MM_DD:
                return fullYear(t)
                break
        }
        return ""
    }

    /**
     * Current date and time in a timestamp format, like: YYYY-MM-DD HH:MM.SS.  
     * This ensures that the date and time are taken at the same instant (that is, no time will have passed so the date will correspond to the time)
     */
    //% block="date and time stamp"
    export function dateTime(): string {
        const cpuTime = cpuTimeInSeconds()
        const t = timeFor(cpuTime)
        return fullYear(t) + " " + fullTime(t)
    }



    // ***************** These are just for debugging / evaluate problems in API
    // TODO: Remove
    /**
     * Seconds since start of year  
     */
    //% block="seconds since year" advanced=true
    export function secondsSinceYear(): string {
        const cpuTime = cpuTimeInSeconds()
        const t = timeFor(cpuTime)
        const deltaTime = cpuTime - cpuTimeAtSetpoint
        let sSinceStartOfYear = timeToSetpoint + deltaTime
        return sSinceStartOfYear + ""
    }
    // TODO: Remove

    /**
     * Seconds since start of CPU  
     */
    //% block="seconds since CPU start" advanced=true
    export function secondsSinceReset(): string {
        const cpuTime = cpuTimeInSeconds()
        return cpuTime + ""
    }

    // ********************************************************

    /**
     * Called when minutes change
     */
    //% block="minute changed" advanced=true
    export function onMinuteChanged(handler: () => void) {
        minuteChangeHandler = handler
    }

    /**
     * Called when hours change
     */
    //% block="hour changed" advanced=true
    export function onHourChanged(handler: () => void) {
        hourChangeHandler = handler
    }

    /**
     * Called when days change
     */
    //% block="day changed" advanced=true
    export function onDayChanged(handler: () => void) {
        dayChangeHandler = handler
    }

}<|MERGE_RESOLUTION|>--- conflicted
+++ resolved
@@ -88,13 +88,8 @@
     type Minute = uint8 // 0-59 
     type Second = uint8 // 0-59
     type DayOfYear = uint16 // 1-366
-<<<<<<< HEAD
 
     type SecondsCount = uint32 // Seconds since start of start year
-
-=======
-    type SecondsCount = uint32 // Seconds since start of start year
->>>>>>> 6dc6b16e
     type Weekday = uint8 // Weekday code. 0=Sunday, 1=Monday, etc.
 
     interface DateTime {
@@ -243,11 +238,7 @@
         return value
     }
 
-<<<<<<< HEAD
     function dayOfWeek(m: Month, d: Day, y: Year): Weekday {
-=======
-    function dayOfWeek(m: Month, d: Day, y: Year): number {
->>>>>>> 6dc6b16e
         // f = k + [(13 * m - 1) / 5] + D + [D / 4] + [C / 4] - 2 * C.
         // Zeller's Rule from http://mathforum.org/dr.math/faq/faq.calendar.html
 
